--- conflicted
+++ resolved
@@ -54,11 +54,7 @@
   "devDependencies": {
     "@tsconfig/node20": "20.1.6",
     "@tsconfig/strictest": "2.0.5",
-<<<<<<< HEAD
-=======
     "@types/node": "22.17.2",
-    "@types/node-fetch": "2.6.12",
->>>>>>> aa4a8f47
     "@types/promise-retry": "1.1.6",
     "eslint": "9.33.0",
     "eslint-config-universe": "15.0.3",
